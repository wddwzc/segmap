#ifndef SEGMATCH_ROS_SEGMATCH_WORKER_HPP_
#define SEGMATCH_ROS_SEGMATCH_WORKER_HPP_

#include <utility>

#include <laser_slam/common.hpp>
#include <segmatch/database.hpp>
#include <segmatch/segmatch.hpp>
#include <std_srvs/Empty.h>

#include "segmatch_ros/common.hpp"

namespace segmatch_ros {

class SegMatchWorker {

 public:
  explicit SegMatchWorker();
  ~SegMatchWorker();
  
  void init(ros::NodeHandle& nh, const SegMatchWorkerParams& params,
            unsigned int num_tracks = 1u);

  // Process the source cloud and return true if a loop closure was found.
  bool processSourceCloud(const segmatch::PointICloud& source_cloud,
                          const laser_slam::Pose& latest_pose,
                          unsigned int track_id = 0u,
                          laser_slam::RelativePose* loop_closure = NULL);

  void update(const laser_slam::Trajectory& trajectory);

  void update(const std::vector<laser_slam::Trajectory>& trajectories);

 private:

  void loadTargetCloud();

  void publish() const;
  void publishTargetRepresentation() const;
  void publishSourceRepresentation() const;
  void publishMatches() const;
  void publishSegmentationPositions() const;
  void publishLoopClosures() const;
  void publishTargetSegmentsCentroids() const;
  void publishSourceSegmentsCentroids() const;
<<<<<<< HEAD
  void publishLastTransformation() const;
=======
  bool exportRunServiceCall(std_srvs::Empty::Request& req, std_srvs::Empty::Response& res);
  bool reconstructSegmentsServiceCall(std_srvs::Empty::Request& req,
                                      std_srvs::Empty::Response& res);
>>>>>>> 15838be9

  // Parameters.
  SegMatchWorkerParams params_;

  // Publishers.
  ros::Publisher source_representation_pub_;
  ros::Publisher target_representation_pub_;
  ros::Publisher matches_pub_;
  ros::Publisher predicted_matches_pub_;
  ros::Publisher loop_closures_pub_;
  ros::Publisher segmentation_positions_pub_;
  ros::Publisher target_segments_centroids_pub_;
  ros::Publisher source_segments_centroids_pub_;
<<<<<<< HEAD
  ros::Publisher last_transformation_pub_;
=======
  ros::Publisher reconstruction_pub_;

  ros::ServiceServer export_run_service_;
  ros::ServiceServer reconstruct_segments_service_;
>>>>>>> 15838be9

  // SegMatch object.
  segmatch::SegMatch segmatch_;

  bool target_cloud_loaded_ = false;

  typedef std::pair<laser_slam::Pose, unsigned int> PoseTrackIdPair;
  std::vector<PoseTrackIdPair> last_segmented_poses_;

  bool first_localization_occured = false;

  segmatch::SegmentedCloud segments_database_;
  segmatch::database::UniqueIdMatches matches_database_;

  // Publishing parameters.
  static constexpr float kLineScaleSegmentMatches = 0.3;
  static constexpr float kLineScaleLoopClosures = 3.0;

  static constexpr unsigned int kPublisherQueueSize = 50u;
}; // SegMatchWorker

} // namespace segmatch_ros

#endif /* SEGMATCH_ROS_SEGMATCH_WORKER_HPP_ */<|MERGE_RESOLUTION|>--- conflicted
+++ resolved
@@ -43,13 +43,11 @@
   void publishLoopClosures() const;
   void publishTargetSegmentsCentroids() const;
   void publishSourceSegmentsCentroids() const;
-<<<<<<< HEAD
   void publishLastTransformation() const;
-=======
+
   bool exportRunServiceCall(std_srvs::Empty::Request& req, std_srvs::Empty::Response& res);
   bool reconstructSegmentsServiceCall(std_srvs::Empty::Request& req,
                                       std_srvs::Empty::Response& res);
->>>>>>> 15838be9
 
   // Parameters.
   SegMatchWorkerParams params_;
@@ -63,14 +61,11 @@
   ros::Publisher segmentation_positions_pub_;
   ros::Publisher target_segments_centroids_pub_;
   ros::Publisher source_segments_centroids_pub_;
-<<<<<<< HEAD
   ros::Publisher last_transformation_pub_;
-=======
   ros::Publisher reconstruction_pub_;
 
   ros::ServiceServer export_run_service_;
   ros::ServiceServer reconstruct_segments_service_;
->>>>>>> 15838be9
 
   // SegMatch object.
   segmatch::SegMatch segmatch_;
